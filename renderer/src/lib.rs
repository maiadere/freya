--- conflicted
+++ resolved
@@ -98,7 +98,6 @@
             Event::NewEvents(StartCause::Init) => {
                 _ = proxy.send_event(None);
             }
-<<<<<<< HEAD
             Event::UserEvent(s) => {
                 match s {
                     Some(template) => {
@@ -106,9 +105,6 @@
                     }
                     _ => (),
                 }
-=======
-            Event::UserEvent(()) => {
->>>>>>> 5d168048
                 poll_vdom(
                     &waker,
                     &mut vdom,
