use dioxus_core::prelude::spawn;
use dioxus_signals::{use_memo_with_dependencies, Dependency, Readable, Signal, Writable};
use freya_engine::prelude::Color;
use freya_node_state::Parse;
use tokio::time::Instant;
use uuid::Uuid;

use crate::{use_platform, Animation, TransitionAnimation, UsePlatform};

/// Configure a `Transition` animation.
#[derive(Clone, Debug, Copy, PartialEq)]
pub enum Transition {
    /// Transition from one size to another.
    Size(f64, f64),
    /// Transition from one color to another.
    Color(Color, Color),
}

impl Transition {
    /// Create a Size transition.
    pub fn new_size(start: f64, end: f64) -> Self {
        Self::Size(start, end)
    }

    /// Create a Color transition.
    pub fn new_color(start: &str, end: &str) -> Self {
        let start = Color::parse(start).unwrap();
        let end = Color::parse(end).unwrap();

        Self::Color(start, end)
    }
}

/// Stores the current state for a [`Transition`].
#[derive(Clone, Debug, Copy, PartialEq)]
pub enum TransitionState {
    Size(f64),
    Color(Color),
}

impl From<&Transition> for TransitionState {
    fn from(value: &Transition) -> Self {
        match *value {
            Transition::Size(start, _) => Self::Size(start),
            Transition::Color(start, _) => Self::Color(start),
        }
    }
}

impl TransitionState {
    /// Process the new value in this transition.
    pub fn set_value(&mut self, animate: &Transition, value: f64) {
        match (self, animate) {
            (Self::Size(current), Transition::Size(start, end)) => {
                let road = *end - *start;
                let walked = (road / 100.0) * value;
                *current = walked;
            }
            (Self::Color(current), Transition::Color(start, end)) => {
                let apply_index = |v: u8, d: u8, value: f64| -> u8 {
                    let road = if d > v { d - v } else { v - d };
                    let walked = (road as f64 / 100.0) * value;

                    if d > v {
                        v + walked.round() as u8
                    } else {
                        v - walked.round() as u8
                    }
                };
                let r = apply_index(start.r(), end.r(), value);
                let g = apply_index(start.g(), end.g(), value);
                let b = apply_index(start.b(), end.b(), value);
                *current = Color::from_rgb(r, g, b)
            }
            _ => {}
        }
    }

    /// Reset the current value back to the starting value.
    pub fn clear(&mut self, animate: &Transition) {
        match (self, animate) {
            (Self::Size(current), Transition::Size(start, _)) => {
                *current = *start;
            }
            (Self::Color(current), Transition::Color(start, _)) => {
                *current = *start;
            }
            _ => {}
        }
    }

    /// Cast as a size transition. This could panic if the tranistion of type Size.
    pub fn as_size(&self) -> f64 {
        self.to_size().unwrap()
    }

    /// Cast as a Color transition. This could panic if the tranistion of type Color.
    pub fn as_color(&self) -> String {
        self.to_color().unwrap()
    }

    /// Try casting to a Size transition.
    pub fn to_size(&self) -> Option<f64> {
        match self {
            Self::Size(current) => Some(*current),
            _ => None,
        }
    }

    /// Try casting to a stringified Color transition.
    pub fn to_color(&self) -> Option<String> {
        match self {
            Self::Color(current) => Some(format!(
                "rgb({}, {}, {})",
                current.r(),
                current.g(),
                current.b()
            )),
            _ => None,
        }
    }

    /// Try casting to a raw Color transition.
    pub fn to_raw_color(&self) -> Option<Color> {
        match self {
            Self::Color(current) => Some(*current),
            _ => None,
        }
    }
}

/// Manage the lifecyle of a collection of transitions.
#[derive(Clone, PartialEq)]
pub struct TransitionsManager {
    /// Registered transitions
    transitions: Signal<Vec<Transition>>,
    /// The registered transition states
    transitions_storage: Signal<Vec<TransitionState>>,
    /// The transition animation type
    transition_animation: TransitionAnimation,
    /// Currently running animation.
    current_animation_id: Signal<Option<Uuid>>,
    /// Platform APIs
    platform: UsePlatform,
}

impl TransitionsManager {
    /// Animate from the end to the start.
    pub fn reverse(&mut self) {
        self.clear();
        let animation = self.transition_animation.to_animation(100.0..=0.0);
        self.run_with_animation(animation);
    }

    /// Animate from the start to the end.
    pub fn start(&mut self) {
        self.clear();
        let animation = self.transition_animation.to_animation(0.0..=100.0);
        self.run_with_animation(animation);
    }

    fn run_with_animation(&self, mut animation: Animation) {
        let animation_id = Uuid::new_v4();

        let platform = self.platform.clone();
        let mut ticker = platform.new_ticker();
        let transitions = self.transitions;
        let transitions_storage = self.transitions_storage;
        let mut current_animation_id = self.current_animation_id;

        // Set as current this new animation
        current_animation_id.set(Some(animation_id));

<<<<<<< HEAD
        // Spawn the animation that will run at 1ms speed
        spawn(async move {
=======
        self.cx.spawn(async move {
>>>>>>> 631ca509
            platform.request_animation_frame();

            let mut index = 0;
            let mut prev_frame = Instant::now();

            loop {
                // Wait for the event loop to tick
                ticker.tick().await;
                platform.request_animation_frame();

                // Stop running the animation if it's no longer selected
                if *current_animation_id.peek() == Some(animation_id) {
                    // Remove the current animation if it has finished
                    if animation.is_finished() {
                        current_animation_id.set(None);
                        break;
                    }

                    index += prev_frame.elapsed().as_millis() as i32;
                    let value = animation.move_value(index);
                    transitions_storage.with_mut(|storage| {
                        for (i, storage) in storage.iter_mut().enumerate() {
                            if let Some(conf) = transitions.peek().get(i) {
                                storage.set_value(conf, value);
                            }
                        }
                    });

                    prev_frame = Instant::now();
                } else {
                    break;
                }
            }
        });
    }

    /// Clear all the currently running [Transition]s.
    pub fn clear(&mut self) {
        self.current_animation_id.set(None);
        self.transitions_storage.with_mut(|storage| {
            for (i, storage) in storage.iter_mut().enumerate() {
                if let Some(conf) = self.transitions.peek().get(i) {
                    storage.clear(conf);
                }
            }
        })
    }

    /// Check whether there are [Transition]s running or not.
    pub fn is_animating(&self) -> bool {
        self.current_animation_id.peek().is_some()
    }

    /// Check whether the [Transition]s are at the start or at the end.
    pub fn is_at_start(&self) -> bool {
        if let Some(storage) = self.get(0) {
            let anim = self.transitions.peek()[0];
            match anim {
                Transition::Size(start, _) => start == storage.to_size().unwrap_or(start),
                Transition::Color(start, _) => start == storage.to_raw_color().unwrap_or(start),
            }
        } else {
            true
        }
    }

    /// Get an [TransitionState]
    pub fn get(&self, index: usize) -> Option<TransitionState> {
        self.transitions_storage.read().get(index).copied()
    }
}

/// Run a group of animated transitions.
///
/// ## Usage
/// ```rust,no_run
/// # use freya::prelude::*;
/// fn app() -> Element {
///     let mut animation = use_animation_transition(TransitionAnimation::new_linear(50), (), |_| vec![
///         Transition::new_size(0.0, 100.0)
///     ]);
///
///     let progress = animation.get(0).unwrap().as_size();
///
///     use_hook(move || {
///         animation.start();
///     });
///
///     rsx!(
///         rect {
///             width: "{progress}",
///         }
///     )
/// }
/// ```
///
pub fn use_animation_transition<D>(
    transition: TransitionAnimation,
    dependencies: D,
    init: impl Fn(D::Out) -> Vec<Transition> + 'static,
) -> TransitionsManager
where
    D: Dependency + 'static,
{
    use_memo_with_dependencies(dependencies.clone(), move |deps| {
        let platform = use_platform();
        let transitions = init(deps);
        let transitions_states = animations_map(&transitions);

        TransitionsManager {
            current_animation_id: Signal::new(None),
            transitions: Signal::new(transitions),
            transitions_storage: Signal::new(transitions_states),
            transition_animation: transition,
            platform,
        }
    })
    .read()
    .clone()
}

fn animations_map(animations: &[Transition]) -> Vec<TransitionState> {
    animations
        .iter()
        .map(TransitionState::from)
        .collect::<Vec<TransitionState>>()
}

#[cfg(test)]
mod test {
    use std::time::Duration;

    use crate::{use_animation_transition, Transition, TransitionAnimation};
    use dioxus_core::use_hook;
    use freya::prelude::*;
    use freya_testing::launch_test;
    use tokio::time::sleep;

    #[tokio::test]
    pub async fn track_progress() {
        fn use_animation_transition_app() -> Element {
            let mut animation =
                use_animation_transition(TransitionAnimation::new_linear(50), (), |_| {
                    vec![Transition::new_size(0.0, 100.0)]
                });

            let progress = animation.get(0).unwrap().as_size();

            use_hook(move || {
                animation.start();
            });

            rsx!(rect {
                width: "{progress}",
            })
        }

        let mut utils = launch_test(use_animation_transition_app);

        // Disable event loop ticker
        utils.config().enable_ticker(false);

        // Initial state
        utils.wait_for_update().await;

        assert_eq!(utils.root().get(0).layout().unwrap().width(), 0.0);

        // State somewhere in the middle
        sleep(Duration::from_millis(15)).await;
        utils.wait_for_update().await;

        let width = utils.root().get(0).layout().unwrap().width();
        assert!(width > 0.0);

        // Enable event loop ticker
        utils.config().enable_ticker(true);

        // Already finished
        sleep(Duration::from_millis(50)).await;

        // State in the end
        utils.wait_for_update().await;

        let width = utils.root().get(0).layout().unwrap().width();
        assert_eq!(width, 100.0);
    }
}<|MERGE_RESOLUTION|>--- conflicted
+++ resolved
@@ -171,12 +171,7 @@
         // Set as current this new animation
         current_animation_id.set(Some(animation_id));
 
-<<<<<<< HEAD
-        // Spawn the animation that will run at 1ms speed
         spawn(async move {
-=======
-        self.cx.spawn(async move {
->>>>>>> 631ca509
             platform.request_animation_frame();
 
             let mut index = 0;
