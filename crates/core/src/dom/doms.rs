use std::sync::{
    Arc,
    Mutex,
    MutexGuard,
};

use dioxus_core::VirtualDom;
use freya_common::{
    CompositorDirtyNodes,
    Layers,
    ParagraphElements,
};
use freya_native_core::{
    prelude::{
        DioxusState,
        State,
    },
    real_dom::{
        NodeRef,
        RealDom,
    },
    NodeId,
    SendAnyMap,
};
use freya_node_state::{
    AccessibilityNodeState,
    CursorState,
    CustomAttributeValues,
    FontStyleState,
    LayerState,
    LayoutState,
    ReferencesState,
    StyleState,
    TransformState,
    ViewportState,
};
use torin::prelude::*;

use super::mutations_writer::MutationsWriter;
use crate::prelude::{
<<<<<<< HEAD
    CompositorCache,
    CompositorDirtyArea,
    ParagraphElement,
=======
    measure_paragraph,
    TextGroupMeasurement,
>>>>>>> 0fb66619
};

pub type DioxusDOM = RealDom<CustomAttributeValues>;
pub type DioxusNode<'a> = NodeRef<'a, CustomAttributeValues>;

/// Tiny wrapper over [FreyaDOM] to make it thread-safe if desired.
/// This is primarily used by the Devtools and Testing renderer.
pub struct SafeDOM {
    #[cfg(not(feature = "shared"))]
    pub fdom: FreyaDOM,

    #[cfg(feature = "shared")]
    pub fdom: Arc<Mutex<FreyaDOM>>,
}

#[cfg(feature = "shared")]
impl Clone for SafeDOM {
    fn clone(&self) -> Self {
        Self {
            fdom: self.fdom.clone(),
        }
    }
}

impl SafeDOM {
    #[cfg(not(feature = "shared"))]
    pub fn new(fdom: FreyaDOM) -> Self {
        Self { fdom }
    }

    #[cfg(feature = "shared")]
    pub fn new(fdom: FreyaDOM) -> Self {
        Self {
            fdom: Arc::new(Mutex::new(fdom)),
        }
    }

    /// Get a reference to the DOM.
    #[cfg(not(feature = "shared"))]
    pub fn get(&self) -> &FreyaDOM {
        &self.fdom
    }

    /// Get a reference to the DOM.
    #[cfg(not(feature = "shared"))]
    pub fn try_get(&self) -> Option<&FreyaDOM> {
        Some(&self.fdom)
    }

    /// Get a mutable reference to the DOM.
    #[cfg(not(feature = "shared"))]
    pub fn get_mut(&mut self) -> &mut FreyaDOM {
        &mut self.fdom
    }

    /// Get a reference to the DOM.
    #[cfg(feature = "shared")]
    pub fn get(&self) -> MutexGuard<FreyaDOM> {
        return self.fdom.lock().unwrap();
    }

    /// Get a reference to the DOM.
    #[cfg(feature = "shared")]
    pub fn try_get(&self) -> Option<MutexGuard<FreyaDOM>> {
        return self.fdom.try_lock().ok();
    }

    /// Get a mutable reference to the dom.
    #[cfg(feature = "shared")]
    pub fn get_mut(&self) -> MutexGuard<FreyaDOM> {
        return self.fdom.lock().unwrap();
    }
}

/// Manages the application DOM.
pub struct FreyaDOM {
    rdom: DioxusDOM,
    dioxus_integration_state: DioxusState,
    torin: Arc<Mutex<Torin<NodeId>>>,
    paragraphs: Arc<Mutex<ParagraphElements>>,
    layers: Arc<Mutex<Layers>>,
    compositor_dirty_nodes: Arc<Mutex<CompositorDirtyNodes>>,
    compositor_dirty_area: Arc<Mutex<CompositorDirtyArea>>,
    compositor_cache: Arc<Mutex<CompositorCache>>,
}

impl Default for FreyaDOM {
    fn default() -> Self {
        let mut rdom = RealDom::<CustomAttributeValues>::new([
            CursorState::to_type_erased(),
            FontStyleState::to_type_erased(),
            ReferencesState::to_type_erased(),
            LayoutState::to_type_erased(),
            StyleState::to_type_erased(),
            TransformState::to_type_erased(),
            AccessibilityNodeState::to_type_erased(),
            ViewportState::to_type_erased(),
            LayerState::to_type_erased(),
        ]);
        let dioxus_integration_state = DioxusState::create(&mut rdom);
        Self {
            rdom,
            dioxus_integration_state,
            torin: Arc::new(Mutex::new(Torin::new())),
            paragraphs: Arc::default(),
            layers: Arc::default(),
            compositor_dirty_nodes: Arc::default(),
            compositor_dirty_area: Arc::default(),
            compositor_cache: Arc::default(),
        }
    }
}

impl FreyaDOM {
    pub fn layout(&self) -> MutexGuard<Torin<NodeId>> {
        self.torin.lock().unwrap()
    }

    pub fn layers(&self) -> MutexGuard<Layers> {
        self.layers.lock().unwrap()
    }

    pub fn paragraphs(&self) -> MutexGuard<ParagraphElements> {
        self.paragraphs.lock().unwrap()
    }

    pub fn compositor_dirty_nodes(&self) -> MutexGuard<CompositorDirtyNodes> {
        self.compositor_dirty_nodes.lock().unwrap()
    }

    pub fn compositor_dirty_area(&self) -> MutexGuard<CompositorDirtyArea> {
        self.compositor_dirty_area.lock().unwrap()
    }

    pub fn compositor_cache(&self) -> MutexGuard<CompositorCache> {
        self.compositor_cache.lock().unwrap()
    }

    /// Create the initial DOM from the given Mutations
    pub fn init_dom(&mut self, vdom: &mut VirtualDom, scale_factor: f32) {
        // Build the RealDOM
        vdom.rebuild(&mut MutationsWriter {
            native_writer: self
                .dioxus_integration_state
                .create_mutation_writer(&mut self.rdom),
            layout: &mut self.torin.lock().unwrap(),
            layers: &mut self.layers.lock().unwrap(),
            paragraphs: &mut self.paragraphs.lock().unwrap(),
            scale_factor,
            compositor_dirty_nodes: &mut self.compositor_dirty_nodes.lock().unwrap(),
            compositor_dirty_area: &mut self.compositor_dirty_area.lock().unwrap(),
            compositor_cache: &mut self.compositor_cache.lock().unwrap(),
        });

        let mut ctx = SendAnyMap::new();
        ctx.insert(self.torin.clone());
        ctx.insert(self.layers.clone());
        ctx.insert(self.paragraphs.clone());
        ctx.insert(self.compositor_dirty_nodes.clone());

        self.rdom.update_state(ctx);
    }

    /// Process the given mutations from the [`VirtualDOM`](dioxus_core::VirtualDom).
    pub fn render_mutations(&mut self, vdom: &mut VirtualDom, scale_factor: f32) -> (bool, bool) {
        // Update the RealDOM
        vdom.render_immediate(&mut MutationsWriter {
            native_writer: self
                .dioxus_integration_state
                .create_mutation_writer(&mut self.rdom),
            layout: &mut self.torin.lock().unwrap(),
            layers: &mut self.layers.lock().unwrap(),
            paragraphs: &mut self.paragraphs.lock().unwrap(),
            scale_factor,
            compositor_dirty_nodes: &mut self.compositor_dirty_nodes.lock().unwrap(),
            compositor_dirty_area: &mut self.compositor_dirty_area.lock().unwrap(),
            compositor_cache: &mut self.compositor_cache.lock().unwrap(),
        });

        // Update the Nodes states
        let mut ctx = SendAnyMap::new();
        ctx.insert(self.torin.clone());
        ctx.insert(self.layers.clone());
        ctx.insert(self.paragraphs.clone());
        ctx.insert(self.compositor_dirty_nodes.clone());

        // Update the Node's states
        let (_, diff) = self.rdom.update_state(ctx);

        let must_repaint = !diff.is_empty();
        let must_relayout = !self.layout().get_dirty_nodes().is_empty();

        #[cfg(debug_assertions)]
        if !diff.is_empty() {
            tracing::info!(
                "Updated {} nodes in RealDOM, now of size {}",
                diff.len(),
                self.rdom().tree_ref().len()
            );
        }

        (must_repaint, must_relayout)
    }

    /// Get a reference to the [`DioxusDOM`].
    pub fn rdom(&self) -> &DioxusDOM {
        &self.rdom
    }

    /// Get a mutable reference to the [`DioxusDOM`].
    pub fn rdom_mut(&mut self) -> &mut DioxusDOM {
        &mut self.rdom
    }

    pub fn state_mut(&mut self) -> &mut DioxusState {
        &mut self.dioxus_integration_state
    }

    /// Measure all the paragraphs registered under the given TextId
    pub fn measure_paragraphs(&self, text_measurement: TextGroupMeasurement, scale_factor: f64) {
        let paragraphs = self.paragraphs.lock().unwrap();
        let group = paragraphs.get(&text_measurement.text_id);
        let layout = self.layout();
        if let Some(group) = group {
            for node_id in group {
                let node = self.rdom().get(*node_id);
                let layout_node = layout.get(*node_id);

                if let Some((node, layout_node)) = node.zip(layout_node) {
                    ParagraphElement::measure_paragraph(
                        &node,
                        layout_node,
                        &text_measurement,
                        scale_factor,
                    );
                }
            }
        }
    }
}<|MERGE_RESOLUTION|>--- conflicted
+++ resolved
@@ -38,14 +38,10 @@
 
 use super::mutations_writer::MutationsWriter;
 use crate::prelude::{
-<<<<<<< HEAD
     CompositorCache,
     CompositorDirtyArea,
     ParagraphElement,
-=======
-    measure_paragraph,
     TextGroupMeasurement,
->>>>>>> 0fb66619
 };
 
 pub type DioxusDOM = RealDom<CustomAttributeValues>;
