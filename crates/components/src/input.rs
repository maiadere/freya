--- conflicted
+++ resolved
@@ -62,13 +62,8 @@
 ///
 /// ```rust,no_run
 /// # use freya::prelude::*;
-<<<<<<< HEAD
 /// fn app() -> Element {
 ///     let mut value = use_signal(String::new);
-=======
-/// fn app(cx: Scope) -> Element {
-///     let value = use_state(cx, String::new);
->>>>>>> 9545d109
 ///
 ///     rsx!(
 ///         label {
@@ -173,6 +168,7 @@
         }
     };
 
+    let focus_id = focus.attribute();
     let cursor_reference = editable.cursor_attr();
     let highlights = editable.highlights_attr(0);
 
@@ -202,13 +198,9 @@
             shadow: "0 3 15 0 rgb(0, 0, 0, 0.3)",
             corner_radius: "10",
             margin: "{margin}",
-<<<<<<< HEAD
             cursor_reference,
-=======
-            cursor_reference: cursor_attr,
-            focus_id: focus_manager.attribute(cx),
+            focus_id,
             role: "textInput",
->>>>>>> 9545d109
             main_align: "center",
             paragraph {
                 margin: "8 12",
