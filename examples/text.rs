#![cfg_attr(
    all(not(debug_assertions), target_os = "windows"),
    windows_subsystem = "windows"
)]

use dioxus::prelude::*;
use freya::{dioxus_elements, *};

fn main() {
    launch(app);
}

fn app(cx: Scope) -> Element {
    let percentage = use_state(&cx, || 20.0);
    let font_size = percentage + 20.0;

    render!(
        rect {
            width: "100%",
            height: "100%",
            background: "black",
<<<<<<< HEAD
=======
            padding: "20",
            label {
                font_size: "{font_size}",
                font_family: "Inter",
                height: "150",
                "Hello World"
            }
            Button {
                on_click: move |_| {
                    percentage.set(20.0);
                },
                label {
                    width: "80", 
                    "Reset size"
                }
            }
>>>>>>> a01e1a03
            Slider {
                width: 100.0,
                value: *percentage.get(),
                onmoved: |p| {
                    percentage.set(p);
                }
            }
            ScrollView {
                show_scrollbar: true,
                height: "calc(100% - 20)",
                rect {
                    background: "red",
                    direction: "both",
                    label {
                        font_size: "{font_size}",
                        font_family: "Inter",
                        "Hello World 1"
                    }
                }
                label {
                    font_size: "{font_size / 2f64}",
                    font_family: "Inter",
                    "Hello World 2"
                }
                label {
                    font_size: "{font_size / 3f64}",
                    font_family: "Inter",
                    "Hello World 3"
                }
                label {
                    font_size: "{font_size / 2f64}",
                    font_family: "Inter",
                    "Hello World Hello World Hello World Hello World Hello World Hello World Hello World Hello World Hello World Hello World Hello World"
                }
            }
        }
    )
}<|MERGE_RESOLUTION|>--- conflicted
+++ resolved
@@ -19,15 +19,6 @@
             width: "100%",
             height: "100%",
             background: "black",
-<<<<<<< HEAD
-=======
-            padding: "20",
-            label {
-                font_size: "{font_size}",
-                font_family: "Inter",
-                height: "150",
-                "Hello World"
-            }
             Button {
                 on_click: move |_| {
                     percentage.set(20.0);
@@ -37,7 +28,6 @@
                     "Reset size"
                 }
             }
->>>>>>> a01e1a03
             Slider {
                 width: 100.0,
                 value: *percentage.get(),
@@ -47,7 +37,7 @@
             }
             ScrollView {
                 show_scrollbar: true,
-                height: "calc(100% - 20)",
+                height: "calc(100% - 40)",
                 rect {
                     background: "red",
                     direction: "both",
